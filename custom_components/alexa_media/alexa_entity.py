"""
Alexa Devices Sensors.

SPDX-License-Identifier: Apache-2.0

For more details about this platform, please refer to the documentation at
https://community.home-assistant.io/t/echo-devices-alexa-as-media-player-testers-needed/58639
"""

from datetime import datetime
import json
import logging
import re
from typing import Any, Optional, TypedDict, Union

from alexapy import AlexaAPI, AlexaLogin, hide_serial
from homeassistant.helpers.update_coordinator import DataUpdateCoordinator

_LOGGER = logging.getLogger(__name__)


def has_capability(
    appliance: dict[str, Any], interface_name: str, property_name: str
) -> bool:
    """Determine if an appliance from the Alexa network details offers a particular interface with enough support that is worth adding to Home Assistant.

    Args:
        appliance(dict[str, Any]): An appliance from a call to AlexaAPI.get_network_details
        interface_name(str): One of the interfaces documented by the Alexa Smart Home Skills API
        property_name(str): The property that matches the interface name.

    """
    for cap in appliance["capabilities"]:
        props = cap.get("properties")
        if (
            cap["interfaceName"] == interface_name
            and props
            and (props["retrievable"] or props["proactivelyReported"])
        ):
            for prop in props["supported"]:
                if prop["name"] == property_name:
                    return True
    return False


def is_hue_v1(appliance: dict[str, Any]) -> bool:
    """Determine if an appliance is managed via the Philips Hue v1 Hub.

    This check catches old Philips Hue bulbs and hubs, but critically, it also catches things pretending to be older
    Philips Hue bulbs and hubs. This includes things exposed by HA to Alexa using the emulated_hue integration.
    """
    return appliance.get("manufacturerName") == "Royal Philips Electronics"


def is_skill(appliance: dict[str, Any]) -> bool:
    namespace = appliance.get("driverIdentity", {}).get("namespace", "")
    return namespace and namespace == "SKILL"


def is_known_ha_bridge(appliance: Optional[dict[str, Any]]) -> bool:
    """Test whether a bridge appliance is a known HA bridge to avoid creating loops."""

    if appliance is None:
        return False

    if appliance.get("manufacturerName") in ("t0bst4r", "Matterbridge"):
        return True

    # If we want to exclude all Matter devices (these can always be added
    # directly to HA instead of going through AMP), we could test for a
    # networkInterfaceIdentifier of type "MATTER" or capabilities on the
    # "Alexa.Matter.NodeOperationalCredentials.FabricManagement" interface.

    return False


def is_local(appliance: dict[str, Any]) -> bool:
    """Test whether locally connected.

    This is mainly present to prevent loops with the official Alexa integration.
    There is probably a better way to prevent that, but this works.
    """

    if appliance.get("connectedVia"):
        # connectedVia is a flag that determines which Echo devices holds the connection. Its blank for
        # skill derived devices and includes an Echo name for zigbee and local devices.
        return True

    # This catches the Echo/AVS devices. connectedVia isn't reliable in this case.
    # Only the first appears to get that set.
    if "ALEXA_VOICE_ENABLED" in appliance.get("applianceTypes", []):
        return not is_skill(appliance)

    # Ledvance/Sengled bulbs connected via bluetooth are hard to detect as locally connected
    # Amazon devices are not local but bypassing the local check allows for control by the integration
    # There is probably a better way, but this works for now.
    manufacturerNames = ["Ledvance", "Sengled", "Amazon"]
    if appliance.get("manufacturerName") in manufacturerNames:
        return not is_skill(appliance)
    
    # Made for Amazon by Third Reality accessories
    # Night Light for Echo Flex
    if (
        appliance.get("manufacturerName") == "Third Reality"
        and appliance.get("friendlyDescription") == "Third Reality smart device"
    ):
        return True

    # Amazon Smart Plug
    if (
        appliance.get("manufacturerName") == "Amazon"
        and appliance.get("friendlyDescription") == "Amazon Smart Plug"
    ):
        return True

    # Zigbee devices are guaranteed to be local and have a particular pattern of id
    zigbee_pattern = re.compile(
        "AAA_SonarCloudService_([0-9A-F][0-9A-F]:){7}[0-9A-F][0-9A-F]", flags=re.I
    )
    return zigbee_pattern.fullmatch(appliance.get("applianceId", "")) is not None


def is_alexa_guard(appliance: dict[str, Any]) -> bool:
    """Is the given appliance the guard alarm system of an echo."""
    return appliance["modelName"] == "REDROCK_GUARD_PANEL" and has_capability(
        appliance, "Alexa.SecurityPanelController", "armState"
    )


def is_temperature_sensor(appliance: dict[str, Any]) -> bool:
    """Is the given appliance the temperature sensor of an Echo."""
    return (
        is_local(appliance)
        and has_capability(appliance, "Alexa.TemperatureSensor", "temperature")
        and appliance["friendlyDescription"] != "Amazon Indoor Air Quality Monitor"
    )


# Checks if air quality sensor
def is_air_quality_sensor(appliance: dict[str, Any]) -> bool:
    """Is the given appliance the Air Quality Sensor."""
    return (
        appliance["friendlyDescription"] == "Amazon Indoor Air Quality Monitor"
        and "AIR_QUALITY_MONITOR" in appliance.get("applianceTypes", [])
        and has_capability(appliance, "Alexa.TemperatureSensor", "temperature")
        and has_capability(appliance, "Alexa.RangeController", "rangeValue")
    )


def is_light(appliance: dict[str, Any]) -> bool:
    """Is the given appliance a light controlled locally by an Echo."""
    return (
        is_local(appliance)
        and (
            "LIGHT" in appliance.get("applianceTypes", [])
            or (
                "SMARTPLUG" in appliance.get("applianceTypes", [])
                and appliance.get("customerDefinedDeviceType") == "LIGHT"
            )
        )
        and has_capability(appliance, "Alexa.PowerController", "powerState")
    )


def is_contact_sensor(appliance: dict[str, Any]) -> bool:
    """Is the given appliance a contact sensor controlled locally by an Echo."""
    return (
        is_local(appliance)
        and (
            "CONTACT_SENSOR" in appliance.get("applianceTypes", [])
            or has_capability(appliance, "Alexa.ContactSensor", "detectionState")
        )
    )


def is_motion_sensor(appliance: dict[str, Any]) -> bool:
    """Is the given appliance a motion sensor controlled locally by an Echo."""
    return (
        is_local(appliance)
        and (
            "MOTION_SENSOR" in appliance.get("applianceTypes", [])
            or has_capability(appliance, "Alexa.MotionSensor", "detectionState")
        )
    )


def is_switch(appliance: dict[str, Any]) -> bool:
    """Is the given appliance a switch controlled locally by an Echo, which is not redeclared as a light."""
    return (
        is_local(appliance)
        and (
            "SMARTPLUG" in appliance.get("applianceTypes", [])
            or "SWITCH" in appliance.get("applianceTypes", [])
        )
        and appliance.get("customerDefinedDeviceType") != "LIGHT"
        and has_capability(appliance, "Alexa.PowerController", "powerState")
    )


def is_light_sensor(appliance: dict[str, Any]) -> bool:
    """Is the given appliance the light sensor of an Echo."""
    return (
        is_local(appliance)
        and has_capability(appliance, "Alexa.LightSensor", "illuminance")
    )


def get_friendliest_name(appliance: dict[str, Any]) -> str:
    """Find the best friendly name. Alexa seems to store manual renames in aliases. Prefer that one."""
    aliases = appliance.get("aliases", [])
    for alias in aliases:
        friendly = alias.get("friendlyName")
        if friendly:
            return friendly
    return appliance["friendlyName"]


def get_device_serial(appliance: dict[str, Any]) -> Optional[str]:
    """Find the device serial id if it is present."""
    alexa_device_id_list = appliance.get("alexaDeviceIdentifierList", [])
    for alexa_device_id in alexa_device_id_list:
        if isinstance(alexa_device_id, dict):
            return alexa_device_id.get("dmsDeviceSerialNumber")
    return None


def get_device_bridge(
    appliance: dict[str, Any], appliances: dict[str, dict[str, Any]]
) -> Optional[dict[str, Any]]:
    """Find the bridge device for an appliance connected through e.g. a Matter bridge"""
    if not appliance.get("connectedVia"):
        # The appliance cannot be Matter if it does not connect to an Echo device
        return None

    # We expect the bridged devices to look like "AAA_SonarCloudService_UUID#DEVICENUM"
    bridged_device_pattern = re.compile(
        "(AAA_SonarCloudService_[a-f0-9\\-]+)#[0-9]+", flags=re.I
    )

    match = bridged_device_pattern.fullmatch(appliance.get("applianceId", ""))
    if match is None:
        return None

    # We expect the bridge to share the prefix without the device num
    return appliances[match.group(1)]


class AlexaEntity(TypedDict):
    """Class for Alexaentity."""

    id: str
    appliance_id: str
    name: str
    is_hue_v1: bool
    device_serial: str


class AlexaLightEntity(AlexaEntity):
    """Class for AlexaLightEntity."""

    brightness: bool
    color: bool
    color_temperature: bool


class AlexaEntities(TypedDict):
    """Class for holding entities."""

    light: list[AlexaLightEntity]
    guard: list[AlexaEntity]
    temperature: list[AlexaEntity]
    air_quality: list[AlexaEntity]
    contact_sensor: list[AlexaEntity]
    motion_sensor: list[AlexaEntity]
    smart_switch: list[AlexaEntity]
    light_sensor: list[AlexaEntity]


def parse_alexa_entities(network_details: Optional[dict[str, Any]]) -> AlexaEntities:
    # pylint: disable=too-many-locals
    """Turn the network details into a list of useful entities with the important details extracted."""
    lights = []
    guards = []
    temperature_sensors = []
    air_quality_sensors = []
    contact_sensors = []
    motion_sensors = []
    switches = []
<<<<<<< HEAD
    light_sensors = []
    location_details = network_details["locationDetails"]["locationDetails"]
=======
    location_details = (
        (network_details or {}).get("locationDetails", {}).get("locationDetails", {})
    )
>>>>>>> e45cdaeb

    appliances = {}
    for location in location_details.values():
        amazon_bridge_details = location["amazonBridgeDetails"]["amazonBridgeDetails"]
        for bridge in amazon_bridge_details.values():
            appliance_details = bridge["applianceDetails"]["applianceDetails"]
            for appliance in appliance_details.values():
                appliances[appliance["applianceId"]] = appliance

    for appliance in appliances.values():
        device_bridge = get_device_bridge(appliance, appliances)
        if is_known_ha_bridge(device_bridge):
            _LOGGER.debug("Found Home Assistant bridge, skipping %s", appliance)
            continue

        serial = get_device_serial(appliance)
        processed_appliance = {
            "id": appliance["entityId"],
            "appliance_id": appliance["applianceId"],
            "name": get_friendliest_name(appliance),
            "is_hue_v1": is_hue_v1(appliance),
            "device_serial": (
                serial if serial else appliance["entityId"]
            )
        }

        supported = False
        if is_alexa_guard(appliance):
            guard = processed_appliance
            guards.append(guard)
            supported = True
        if is_temperature_sensor(appliance):
            temperature_sensor = processed_appliance
            temperature_sensors.append(temperature_sensor)
            supported = True
        # Code for Amazon Smart Air Quality Monitor
        if is_air_quality_sensor(appliance):
            air_quality_sensor = processed_appliance
            # create array of air quality sensors. We must store the instance id against
            # the assetId so we know which sensors are which.
            sensors = []
            if appliance["friendlyDescription"] == "Amazon Indoor Air Quality Monitor":
                for cap in appliance["capabilities"]:
                    instance = cap.get("instance")
                    if not instance:
                        continue

                    friendlyName = cap["resources"].get("friendlyNames")
                    for entry in friendlyName:
                        assetId = entry["value"].get("assetId")
                        if not assetId or not assetId.startswith("Alexa.AirQuality"):
                            continue

                        unit = cap["configuration"]["unitOfMeasure"]
                        sensor = {
                            "sensorType": assetId,
                            "instance": instance,
                            "unit": unit,
                        }
                        sensors.append(sensor)
                        _LOGGER.debug("AIAQM sensor detected %s", sensor)
            air_quality_sensor["sensors"] = sensors

            # Add as both temperature and air quality sensor
            temperature_sensors.append(air_quality_sensor)
            air_quality_sensors.append(air_quality_sensor)
            supported = True
        if is_switch(appliance):
            switch = processed_appliance
            switches.append(switch)
            supported = True
        if is_light(appliance):
            light = processed_appliance
            light["brightness"] = has_capability(
                appliance, "Alexa.BrightnessController", "brightness"
            )
            light["color"] = has_capability(
                appliance, "Alexa.ColorController", "color"
            )
            light["color_temperature"] = has_capability(
                appliance,
                "Alexa.ColorTemperatureController",
                "colorTemperatureInKelvin",
            )
            lights.append(light)
            supported = True
        if is_contact_sensor(appliance):
            contact_sensor = processed_appliance
            contact_sensors.append(contact_sensor)
            supported = True
        if is_motion_sensor(appliance):
            motion_sensor = processed_appliance
            motion_sensors.append(motion_sensor)
            supported = True
        if is_light_sensor(appliance):
            light_sensor = processed_appliance
            light_sensors.append(light_sensor)
            supported = True
        
        if not supported:
            _LOGGER.debug("Found unsupported device %s", appliance)

    return {
        "light": lights,
        "guard": guards,
        "temperature": temperature_sensors,
        "air_quality": air_quality_sensors,
        "contact_sensor": contact_sensors,
        "motion_sensor": motion_sensors,
        "smart_switch": switches,
        "light_sensor": light_sensors,
    }


class AlexaCapabilityState(TypedDict):
    """Class for AlexaCapabilityState."""

    name: str
    namespace: str
    value: Union[int, str, TypedDict]


AlexaEntityData = dict[str, list[AlexaCapabilityState]]


async def get_entity_data(
    login_obj: AlexaLogin, entity_ids: list[str]
) -> AlexaEntityData:
    """Get and process the entity data into a more usable format."""

    entities = {}
    if entity_ids:
        raw = await AlexaAPI.get_entity_state(login_obj, entity_ids=entity_ids)
        device_states = raw.get("deviceStates", []) if isinstance(raw, dict) else None
        if device_states:
            for device_state in device_states:
                entity_id = device_state.get("entity", {}).get("entityId")
                if entity_id:
                    entities[entity_id] = []
                    cap_states = device_state.get("capabilityStates", [])
                    for cap_state in cap_states:
                        entities[entity_id].append(json.loads(cap_state))
    return entities


def parse_temperature_from_coordinator(
    coordinator: DataUpdateCoordinator, entity_id: str
) -> Optional[str]:
    """Get the temperature of an entity from the coordinator data."""
    return parse_value_from_coordinator(
        coordinator, entity_id, "Alexa.TemperatureSensor", "temperature"
    )


def parse_air_quality_from_coordinator(
    coordinator: DataUpdateCoordinator, entity_id: str, instance_id: str
) -> Optional[str]:
    """Get the air quality of an entity from the coordinator data."""
    value = parse_value_from_coordinator(
        coordinator,
        entity_id,
        "Alexa.RangeController",
        "rangeValue",
        instance=instance_id,
    )
    return value


def parse_brightness_from_coordinator(
    coordinator: DataUpdateCoordinator, entity_id: str, since: datetime
) -> Optional[int]:
    """Get the brightness in the range 0-100."""
    return parse_value_from_coordinator(
        coordinator, entity_id, "Alexa.BrightnessController", "brightness", since
    )


def parse_color_temp_from_coordinator(
    coordinator: DataUpdateCoordinator, entity_id: str, since: datetime
) -> Optional[int]:
    """Get the color temperature in kelvin."""
    return parse_value_from_coordinator(
        coordinator,
        entity_id,
        "Alexa.ColorTemperatureController",
        "colorTemperatureInKelvin",
        since,
    )


def parse_color_from_coordinator(
    coordinator: DataUpdateCoordinator, entity_id: str, since: datetime
) -> Optional[tuple[float, float, float]]:
    """Get the color as a tuple of (hue, saturation, brightness)."""
    value = parse_value_from_coordinator(
        coordinator, entity_id, "Alexa.ColorController", "color", since
    )
    if value is not None:
        hue = value.get("hue", 0)
        saturation = value.get("saturation", 0)
        return hue, saturation, 1
    return None


def parse_power_from_coordinator(
    coordinator: DataUpdateCoordinator, entity_id: str, since: datetime
) -> Optional[str]:
    """Get the power state of the entity."""
    return parse_value_from_coordinator(
        coordinator, entity_id, "Alexa.PowerController", "powerState", since
    )


def parse_guard_state_from_coordinator(
    coordinator: DataUpdateCoordinator, entity_id: str
) -> Optional[str]:
    """Get the guard state from the coordinator data."""
    return parse_value_from_coordinator(
        coordinator, entity_id, "Alexa.SecurityPanelController", "armState"
    )


def parse_detection_state_from_coordinator(
    coordinator: DataUpdateCoordinator, entity_id: str, namespace: str
) -> Optional[bool]:
    """Get the detection state from the coordinator data."""
    return parse_value_from_coordinator(
        coordinator, entity_id, namespace, "detectionState"
    )


def parse_illuminance_from_coordinator(
    coordinator: DataUpdateCoordinator, entity_id: str
) -> Optional[int]:
    """Get the light level of an entity from the coordinator data."""
    return parse_value_from_coordinator(
        coordinator, entity_id, "Alexa.LightSensor", "illuminance"
    )


def parse_value_from_coordinator(
    coordinator: DataUpdateCoordinator,
    entity_id: str,
    namespace: str,
    name: str,
    since: Optional[datetime] = None,
    instance: str = None,
) -> Any:
    """Parse out values from coordinator for Alexa Entities."""
    if coordinator.data and entity_id in coordinator.data:
        for cap_state in coordinator.data[entity_id]:
            if (
                cap_state.get("namespace") == namespace
                and cap_state.get("name") == name
                and (cap_state.get("instance") == instance or instance is None)
            ):
                if is_cap_state_still_acceptable(cap_state, since):
                    return cap_state.get("value")
                _LOGGER.debug(
                    "Coordinator data for %s is too old to be returned.",
                    hide_serial(entity_id),
                )
                return None
    else:
        _LOGGER.debug("Coordinator has no data for %s", hide_serial(entity_id))
    return None


def is_cap_state_still_acceptable(
    cap_state: dict[str, Any], since: Optional[datetime]
) -> bool:
    """Determine if a particular capability state is still usable given its age."""
    if since is not None:
        formatted_time_of_sample = cap_state.get("timeOfSample")
        if formatted_time_of_sample:
            try:
                time_of_sample = datetime.strptime(
                    formatted_time_of_sample, "%Y-%m-%dT%H:%M:%S.%f%z"
                )
                return time_of_sample >= since
            except ValueError:
                pass
    return True<|MERGE_RESOLUTION|>--- conflicted
+++ resolved
@@ -286,14 +286,10 @@
     contact_sensors = []
     motion_sensors = []
     switches = []
-<<<<<<< HEAD
     light_sensors = []
-    location_details = network_details["locationDetails"]["locationDetails"]
-=======
     location_details = (
         (network_details or {}).get("locationDetails", {}).get("locationDetails", {})
     )
->>>>>>> e45cdaeb
 
     appliances = {}
     for location in location_details.values():
